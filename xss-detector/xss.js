/**
 * This is a basic phantomJS script that will be used together
 * with the xssValidator burp extender.
 *
 * This script launches a web server that listens by default 
 * on 127.0.0.1:8093. The server listens for POST requests with 
 * http-response data.
 *
 * http-response should contain base64 encoded HTTP response as
 * passed from burp intruder. The server will decode this data, 
 * and build a WebPage bassed of the markup provided.
 *
 * The WebPage will be injected with the js-overrides.js file, 
 * which contains triggers for suspicious JS functions, such as
 * alert, confirm, etc. The page will be evaluated, and the DOM
 * triggers will alert us of any suspicious JS.
*/
var DEBUG = true

var system = require('system');
var fs = require('fs');

// Create xss object that will be used to track XSS information
var xss = new Object();
xss.value = 0;
xss.msg = "";

// Create webserver object
var webserver = require('webserver');
server = webserver.create();

// Server config details
var host = '127.0.0.1';
var port = '8093';

/**
 * parse incoming HTTP responses that are provided via BURP intruder.
 * data is base64 encoded to prevent issues passing via HTTP.
 */
parsePage = function(data,url,headers) {
	if (DEBUG) {	
		console.log("Beginning to parse page");
<<<<<<< HEAD
		console.log("\tURL: " + url);
		console.log("\tHeaders: " + headers);
	}

	var html_response = "";
	var headerArray = { };

	// Parse headers and add to customHeaders hash
	var headerLines = headers.split("\n");

	// Remove several unnecessary lines including Request, and double line breaks
	headerLines.splice(0,1);
	headerLines.pop();
	headerLines.pop();

	for (var i = 0; i < headerLines.length; i++) {
		// Split by colon now
		var lineItems = headerLines[i].split(": ");

		headerArray[lineItems[0]] = lineItems[1].trim();
	}

	wp.customHeaders = headerArray;

	wp.setContent(data, decodeURIComponent(url));

=======
		console.log("URL: " + url);
		console.log("Cookies: " + cookies);
		//console.log(data);
	}
	wp.setContent(data, decodeURIComponent(url));
	
	// Parse cookies from intruder and add to request
	wp = parseCookies(cookies,wp);
>>>>>>> 931cba8e
	// Evaluate page, rendering javascript
	xssInfo = wp.evaluate(function (wp) {				
                var tags = ["a", "abbr", "acronym", "address", "applet", "area", "article", "aside", "audio", "audioscope", "b", "base", "basefont", "bdi", "bdo", "bgsound", "big", "blackface", "blink", "blockquote", "body", "bq", "br", "button", "canvas", "caption", "center", "cite", "code", "col", "colgroup", "command", "comment", "datalist", "dd", "del", "details", "dfn", "dir", "div", "dl", "dt", "em", "embed", "fieldset", "figcaption", "figure", "fn", "font", "footer", "form", "frame", "frameset", "h1", "h2", "h3", "h4", "h5", "h6", "head", "header", "hgroup", "hr", "html", "i", "iframe", "ilayer", "img", "input", "ins", "isindex", "kbd", "keygen", "label", "layer", "legend", "li", "limittext", "link", "listing", "map", "mark", "marquee", "menu", "meta", "meter", "multicol", "nav", "nobr", "noembed", "noframes", "noscript", "nosmartquotes", "object", "ol", "optgroup", "option", "output", "p", "param", "plaintext", "pre", "progress", "q", "rp", "rt", "ruby", "s", "samp", "script", "section", "select", "server", "shadow", "sidebar", "small", "source", "spacer", "span", "strike", "strong", "style", "sub", "sup", "table", "tbody", "td", "textarea", "tfoot", "th", "thead", "time", "title", "tr", "tt", "u", "ul", "var", "video", "wbr", "xml", "xmp"];
                var eventHandler = ["mousemove","mouseout","mouseover"]

                // Search document for interactive HTML elements, and hover over each
                // In attempt to trigger event handlers.
                tags.forEach(function(tag) {
                        currentTags = document.querySelector(tag);
                        if (currentTags !== null){
                                eventHandler.forEach(function(currentEvent){
		                        var ev = document.createEvent("MouseEvents");
                                        ev.initEvent(currentEvent, true, true);
                                        currentTags.dispatchEvent(ev);
                                });
                        }
                });
		// Return information from page, if necessary
		return document;
	}, wp);
	if(xss) {
		// xss detected, return
		return xss;
	}
	return false;
};

/**
 * After retriving data it is important to reinitialize certain
 * variables, specifically those related to the WebPage objects.
 * Without reinitializing the WebPage object may contain old data,
 * and as such, trigger false-positive messages.
 */
reInitializeWebPage = function() {
	wp = require("webpage").create();
	xss = new Object();
	xss.value = 0;
	xss.msg = "";

	// web page settings necessary to adequately detect XSS
	wp.settings = {
		loadImages: true,
		localToRemoteUrlAccessEnabled: true,
		javascriptEnabled: true,
		webSecurityEnabled: false,
		XSSAuditingEnabled: false,
	};

	// Custom handler for alert functionality
	wp.onAlert = function(msg) {
		console.log("On alert: " + msg);
		
		xss.value = 1;
		xss.msg += 'XSS found: alert(' + msg + ')';
	};
	wp.onConsoleMessage = function(msg) {
		console.log("On console.log: " + msg);
		
		xss.value = 1;
		xss.msg += 'XSS found: console.log(' + msg + ')';
	};
	wp.onConfirm = function(msg) {
		console.log("On confirm: " + msg);
		
		xss.value = 1;
		xss.msg += 'XSS found: confirm(' + msg + ')';
	};

	wp.onPrompt = function(msg) {
		console.log("On prompt: " + msg);
		
		xss.value = 1;
		xss.msg += 'XSS found: prompt(' + msg + ')';
	};
	
	wp.onError = function(msg) {
		console.log("Parse error: "+msg);
		xss.value = 2;
		xss.msg +='Probable XSS found: execution-error: '+msg;
	};
	return wp;
};

// Initialize webpage to ensure that all variables are
// initialized.
var wp = reInitializeWebPage();

// Start web server and listen for requests
var service = server.listen(host + ":" + port, function(request, response) {
	
	if(DEBUG) {
		console.log("\nReceived request with method type: " + request.method);
	}

	// At this point in time we're only concerned with POST requests
	// As such, only process those.
	if(request.method == "POST") {
		// Grab pageResponse from POST Data and base64 decode.
		// pass result to parsePage function to search for XSS.
		var pageResponse = request.post['http-response'];
		var pageUrl = request.post['http-url'];
		var responseHeaders = request.post['http-headers'];

		pageResponse = atob(pageResponse);
		pageUrl = atob(pageUrl);
		responseHeaders = atob(responseHeaders);

		//headers = JSON.parse(responseHeaders);
		headers = responseHeaders;

		if(DEBUG) {
			console.log("Processing Post Request");
		}

		xssResults = parsePage(pageResponse,pageUrl,headers);

		// Return XSS Results
		if(xssResults) {
			// XSS is found, return information here
			response.statusCode = 200;
			response.write(JSON.stringify(xssResults));
			response.close();
		} else {
			response.statusCode = 201;
			response.write("No XSS found in response");
			response.close();
		}
	} else {
		response.statusCode = 500;
		response.write("Server is only designed to handle POST requests");
		response.close();
	}

	// Re-initialize webpage after parsing request
	wp = reInitializeWebPage();
	pageResponse = null;
	xssResults = null;
});
	<|MERGE_RESOLUTION|>--- conflicted
+++ resolved
@@ -40,7 +40,6 @@
 parsePage = function(data,url,headers) {
 	if (DEBUG) {	
 		console.log("Beginning to parse page");
-<<<<<<< HEAD
 		console.log("\tURL: " + url);
 		console.log("\tHeaders: " + headers);
 	}
@@ -67,16 +66,6 @@
 
 	wp.setContent(data, decodeURIComponent(url));
 
-=======
-		console.log("URL: " + url);
-		console.log("Cookies: " + cookies);
-		//console.log(data);
-	}
-	wp.setContent(data, decodeURIComponent(url));
-	
-	// Parse cookies from intruder and add to request
-	wp = parseCookies(cookies,wp);
->>>>>>> 931cba8e
 	// Evaluate page, rendering javascript
 	xssInfo = wp.evaluate(function (wp) {				
                 var tags = ["a", "abbr", "acronym", "address", "applet", "area", "article", "aside", "audio", "audioscope", "b", "base", "basefont", "bdi", "bdo", "bgsound", "big", "blackface", "blink", "blockquote", "body", "bq", "br", "button", "canvas", "caption", "center", "cite", "code", "col", "colgroup", "command", "comment", "datalist", "dd", "del", "details", "dfn", "dir", "div", "dl", "dt", "em", "embed", "fieldset", "figcaption", "figure", "fn", "font", "footer", "form", "frame", "frameset", "h1", "h2", "h3", "h4", "h5", "h6", "head", "header", "hgroup", "hr", "html", "i", "iframe", "ilayer", "img", "input", "ins", "isindex", "kbd", "keygen", "label", "layer", "legend", "li", "limittext", "link", "listing", "map", "mark", "marquee", "menu", "meta", "meter", "multicol", "nav", "nobr", "noembed", "noframes", "noscript", "nosmartquotes", "object", "ol", "optgroup", "option", "output", "p", "param", "plaintext", "pre", "progress", "q", "rp", "rt", "ruby", "s", "samp", "script", "section", "select", "server", "shadow", "sidebar", "small", "source", "spacer", "span", "strike", "strong", "style", "sub", "sup", "table", "tbody", "td", "textarea", "tfoot", "th", "thead", "time", "title", "tr", "tt", "u", "ul", "var", "video", "wbr", "xml", "xmp"];
